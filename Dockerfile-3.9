--- conflicted
+++ resolved
@@ -19,26 +19,18 @@
 
 COPY requirements-test.txt .
 COPY requirements-dev.txt .
-<<<<<<< HEAD
-RUN pip install -r requirements-test.txt
-RUN pip install -r requirements-dev.txt
+RUN pip3 install -r requirements-test.txt
+RUN pip3 install -r requirements-dev.txt
 RUN gdal_version=$(gdal-config --version) && \
   pip install pygdal=="$gdal_version.*"
-=======
-RUN pip3 install -r requirements-test.txt
-RUN pip3 install -r requirements-dev.txt
->>>>>>> 4628f582
+
 
 COPY pygeofilter pygeofilter
 COPY tests tests
 COPY README.md .
 COPY setup.py .
-<<<<<<< HEAD
-RUN pip install -e .
-=======
 RUN pip3 install -e .
 
 RUN chmod +x tests/execute-tests.sh 
 
-CMD ["tests/execute-tests.sh"]
->>>>>>> 4628f582
+CMD ["tests/execute-tests.sh"]