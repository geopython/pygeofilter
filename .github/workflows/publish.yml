name: publish

on:
  push:
    tags:
      - release-*
      - 'v*'

jobs:
  publish:
    runs-on: ubuntu-24.04
    steps:
<<<<<<< HEAD
    - uses: actions/checkout@v4
=======
    - uses: actions/checkout@master
>>>>>>> 6ce81ecb
    - uses: actions/setup-python@v5
      name: Setup Python
      with:
        python-version: '3.11'
    - name: Install build dependency
      run: pip3 install wheel setuptools
    - name: Build package
      run: python3 setup.py sdist bdist_wheel --universal
    - name: Publish package
      if: github.event_name == 'push' && startsWith(github.ref, 'refs/tags')
      uses: pypa/gh-action-pypi-publish@release/v1
      with:
        user: __token__
        password: ${{ secrets.PYPI_API_TOKEN }}<|MERGE_RESOLUTION|>--- conflicted
+++ resolved
@@ -10,11 +10,7 @@
   publish:
     runs-on: ubuntu-24.04
     steps:
-<<<<<<< HEAD
-    - uses: actions/checkout@v4
-=======
     - uses: actions/checkout@master
->>>>>>> 6ce81ecb
     - uses: actions/setup-python@v5
       name: Setup Python
       with:
